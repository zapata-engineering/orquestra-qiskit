--- conflicted
+++ resolved
@@ -6,13 +6,5 @@
 github_actions:
 	python3 -m venv ${VENV} && \
 		${VENV}/bin/python3 -m pip install --upgrade pip && \
-<<<<<<< HEAD
-		${VENV}/bin/python3 -m pip install ./z-quantum-core && \
-		${VENV}/bin/python3 -m pip install -e '.[dev]'
-
-build-system-deps:
-	$(PYTHON) -m pip install setuptools wheel "setuptools_scm>=6.0"
-=======
 		${VENV}/bin/python3 -m pip install ./orquestra-quantum && \
-		${VENV}/bin/python3 -m pip install -e '.[develop]'
->>>>>>> ac7ae9a7
+		${VENV}/bin/python3 -m pip install -e '.[develop]'