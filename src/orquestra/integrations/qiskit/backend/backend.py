from qiskit import execute, QuantumRegister, QuantumCircuit
from qiskit.providers.ibmq import IBMQ
from qiskit.ignis.mitigation.measurement import (
    complete_meas_cal,
    CompleteMeasFitter,
)
from qiskit.providers.ibmq.exceptions import IBMQAccountError
from qiskit.result import Counts
from qiskit.providers.ibmq.job import IBMQJob
from qiskit.providers.ibmq.exceptions import IBMQBackendJobLimitError
from openfermion.ops import IsingOperator
from zquantum.core.openfermion import change_operator_type
from zquantum.core.interfaces.backend import QuantumBackend
from zquantum.core.circuit import Circuit
from zquantum.core.measurement import (
    expectation_values_to_real,
    Measurements,
)
from typing import List, Optional, Tuple
import math
import time


class QiskitBackend(QuantumBackend):
    def __init__(
        self,
        device_name: str,
        n_samples: Optional[int] = None,
        hub: Optional[str] = "ibm-q",
        group: Optional[str] = "open",
        project: Optional[str] = "main",
        api_token: Optional[str] = None,
        readout_correction: Optional[bool] = False,
        optimization_level: Optional[int] = 0,
        retry_delay_seconds: Optional[int] = 60,
        retry_timeout_seconds: Optional[int] = 86400,
        **kwargs,
    ):
        """Get a qiskit QPU that adheres to the
        zquantum.core.interfaces.backend.QuantumBackend

        Args:
            device_name: the name of the device
            n_samples: the number of samples to use when running the device
            hub: IBMQ hub
            group: IBMQ group
            project: IBMQ project
            api_token: IBMQ Api Token
            readout_correction: indication of whether or not to use basic readout correction
            optimization_level: optimization level for the default qiskit transpiler (0, 1, 2, or 3)
            retry_delay_seconds: Number of seconds to wait to resubmit a job when backend job limit is reached.
            retry_timeout_seconds: Number of seconds to wait

        Returns:
            qeqiskit.backend.QiskitBackend
        """
        super().__init__(n_samples=n_samples)
        self.device_name = device_name

        if api_token is not None:
            try:
                IBMQ.enable_account(api_token)
            except IBMQAccountError as e:
                if (
                    e.message
                    != "An IBM Quantum Experience account is already in use for the session."
                ):
                    raise RuntimeError(e)

        provider = IBMQ.get_provider(hub=hub, group=group, project=project)
        self.device = provider.get_backend(name=self.device_name)
        self.max_shots = self.device.configuration().max_shots
        self.batch_size = self.device.configuration().max_experiments
        self.supports_batching = True
        self.readout_correction = readout_correction
        self.readout_correction_filter = None
        self.optimization_level = optimization_level
<<<<<<< HEAD
        basis_gates = kwargs.get("basis_gates", None)
        if basis_gates is None:
            self.basis_gates = ["id", "rz", "sx", "x", "cx"]
        else:
            self.basis_gates = basis_gates
=======
        self.retry_delay_seconds = retry_delay_seconds
        self.retry_timeout_seconds = retry_timeout_seconds
>>>>>>> 6729a539

    def run_circuit_and_measure(
        self, circuit: Circuit, n_samples: Optional[int] = None, **kwargs
    ) -> Measurements:
        """Run a circuit and measure a certain number of bitstrings. Note: the
        number of bitstrings measured is derived from self.n_samples

        Args:
            circuit: the circuit to prepare the state
            n_samples: The number of samples to collect. If None, the
                number of samples is determined by the n_samples attribute.
        Returns:
            A Measurements object containing the observed bitstrings.
        """

        return self.run_circuitset_and_measure(
            [circuit], [n_samples] if n_samples is not None else None, **kwargs
        )[0]

    def transform_circuitset_to_ibmq_experiments(
        self, circuitset: List[Circuit], n_samples: Optional[List[int]] = None
    ) -> Tuple[List[QuantumCircuit], List[int], List[int]]:
        """Convert circuits to qiskit and duplicate those whose measurement
        count exceeds the maximum allowed by the backend.

        Args:
            circuitset: The circuits to be executed.
            n_samples: A list of the number of samples to be collected for each
                circuit. If None, self.n_samples is used for each circuit.

        Returns:
            Tuple containing:
            - The expanded list of circuits, converted to qiskit and each
              assigned a unique name.
            - An array indicating how many duplicates there are for each of the
              original circuits.
        """
        ibmq_circuitset = []
        n_samples_for_ibmq_circuits = []
        multiplicities = []

        if not n_samples:
            n_samples = (self.n_samples,) * len(circuitset)

        for n_samples_for_circuit, circuit in zip(n_samples, circuitset):
            num_qubits = len(circuit.qubits)

            ibmq_circuit = circuit.to_qiskit()
            ibmq_circuit.barrier(range(num_qubits))
            ibmq_circuit.measure(range(num_qubits), range(num_qubits))

            multiplicities.append(math.ceil(n_samples_for_circuit / self.max_shots))

            for i in range(multiplicities[-1]):
                ibmq_circuitset.append(ibmq_circuit.copy(f"{ibmq_circuit.name}_{i}"))

            for i in range(math.floor(n_samples_for_circuit / self.max_shots)):
                n_samples_for_ibmq_circuits.append(self.max_shots)

            if n_samples_for_circuit % self.max_shots != 0:
                n_samples_for_ibmq_circuits.append(
                    n_samples_for_circuit % self.max_shots
                )
        return ibmq_circuitset, n_samples_for_ibmq_circuits, multiplicities

    def batch_experiments(
        self,
        experiments: List[QuantumCircuit],
        n_samples_for_ibmq_circuits: List[int],
    ) -> Tuple[List[List[QuantumCircuit]], List[int]]:
        """Batch a set of experiments (circuits to be executed) into groups
        whose size is no greater than the maximum allowed by the backend.

        Args:
            experiments: The circuits to be executed.
            n_samples_for_ibmq_circuits: The number of samples desired for each
                experiment.

        Returns:
            A tuple containing:
            - A list of batches, where each batch is a list of experiments.
            - An array containing the number of measurements that must be
              performed for each batch so that each experiment receives at least
              as many samples as specified by n_samples_for_ibmq_circuits.
        """

        batches = []
        n_samples_for_batches = []
        while len(batches) * self.batch_size < len(experiments):
            batches.append(
                [
                    experiments[i]
                    for i in range(
                        len(batches) * self.batch_size,
                        min(
                            len(batches) * self.batch_size + self.batch_size,
                            len(experiments),
                        ),
                    )
                ]
            )

            n_samples_for_batches.append(
                max(
                    [
                        n_samples_for_ibmq_circuits[i]
                        for i in range(
                            len(batches) * self.batch_size - self.batch_size,
                            min(
                                len(batches) * self.batch_size,
                                len(experiments),
                            ),
                        )
                    ]
                )
            )

        return batches, n_samples_for_batches

    def aggregregate_measurements(
        self,
        jobs: List[IBMQJob],
        batches: List[List[QuantumCircuit]],
        multiplicities: List[int],
        **kwargs,
    ) -> List[Measurements]:
        """Combine samples from a circuit set that has been expanded and batched
        to obtain a set of measurements for each of the original circuits. Also
        applies readout correction after combining.

        Args:
            jobs: The submitted IBMQ jobs.
            batches: The batches of experiments submitted.
            multiplicities: The number of copies of each of the original
                circuits.
            kwargs: Passed to self.apply_readout_correction.

        Returns:
            A list of list of measurements, where each list of measurements
            corresponds to one of the circuits of the original (unexpanded)
            circuit set.
        """
        ibmq_circuit_counts_set = []
        for job, batch in zip(jobs, batches):
            for experiment in batch:
                ibmq_circuit_counts_set.append(job.result().get_counts(experiment))

        measurements_set = []
        ibmq_circuit_index = 0
        for multiplicity in multiplicities:
            combined_counts = Counts({})
            for i in range(multiplicity):
                for bitstring, counts in ibmq_circuit_counts_set[
                    ibmq_circuit_index
                ].items():
                    combined_counts[bitstring] = (
                        combined_counts.get(bitstring, 0) + counts
                    )
                ibmq_circuit_index += 1

            if self.readout_correction:
                combined_counts = self.apply_readout_correction(combined_counts, kwargs)

            # qiskit counts object maps bitstrings in reversed order to ints, so we must flip the bitstrings
            reversed_counts = {}
            for bitstring in combined_counts.keys():
                reversed_counts[bitstring[::-1]] = int(combined_counts[bitstring])

            measurements = Measurements.from_counts(reversed_counts)
            measurements_set.append(measurements)

        return measurements_set

    def run_circuitset_and_measure(
        self, circuitset: List[Circuit], n_samples: Optional[List[int]] = None, **kwargs
    ) -> List[Measurements]:
        """Run a set of circuits and measure a certain number of bitstrings.
        Note: the number of bitstrings measured is derived from self.n_samples

        Args:
            circuitset: the circuits to run
            n_samples: The number of shots to perform on each circuit. If
                None, then self.n_samples shots are performed for each circuit.

        Returns:
            A list of Measurements objects containing the observed bitstrings.
        """

        (
            experiments,
            n_samples_for_experiments,
            multiplicities,
        ) = self.transform_circuitset_to_ibmq_experiments(circuitset, n_samples)
        batches, n_samples_for_batches = self.batch_experiments(
            experiments, n_samples_for_experiments
        )

        jobs = [
<<<<<<< HEAD
            execute(
                batch,
                self.device,
                shots=n_samples,
                optimization_level=self.optimization_level,
                #basis_gates = ["id", "rz", "sx", "x", "cx"],
                #backend_properties = self.device.properties(),
            )
=======
            self.execute_with_retries(batch, n_samples)
>>>>>>> 6729a539
            for n_samples, batch in zip(n_samples_for_batches, batches)
        ]

        self.number_of_circuits_run += len(circuitset)
        self.number_of_jobs_run += len(batches)

        return self.aggregregate_measurements(jobs, batches, multiplicities)

    def execute_with_retries(
        self, batch: List[QuantumCircuit], n_samples: int
    ) -> IBMQJob:
        """Execute a job, resubmitting if the the backend job limit has been
        reached.

        The number of seconds between retries is specified by
        self.retry_delay_seconds. If self.retry_timeout_seconds is defined, then
        an exception will be raised if the submission does not succeed in the
        specified number of seconds.

        Args:
            batch: The batch of qiskit ircuits to be executed.
            n_samples: The number of shots to perform on each circuit.

        Returns:
            The qiskit representation of the submitted job.
        """

        start_time = time.time()
        while True:
            try:
                job = execute(
                    batch,
                    self.device,
                    shots=n_samples,
                    optimization_level=self.optimization_level,
                )
                return job
            except IBMQBackendJobLimitError:
                if self.retry_timeout_seconds is not None:
                    elapsed_time_seconds = time.time() - start_time
                    if elapsed_time_seconds > self.retry_timeout_seconds:
                        raise RuntimeError(
                            f"Failed to submit job in {elapsed_time_seconds}s due to backend job limit."
                        )
                print(f"Job limit reached. Retrying in {self.retry_delay_seconds}s.")
                time.sleep(self.retry_delay_seconds)

    def apply_readout_correction(self, counts, qubit_list=None, **kwargs):
        if self.readout_correction_filter is None:

            for key in counts.keys():
                num_qubits = len(key)
                break

            if qubit_list is None or qubit_list == {}:
                qubit_list = [i for i in range(num_qubits)]

            qr = QuantumRegister(num_qubits)
            meas_cals, state_labels = complete_meas_cal(qubit_list=qubit_list, qr=qr)

            # Execute the calibration circuits
            job = execute(meas_cals, self.device, shots=self.n_samples)
            cal_results = job.result()

            # Make a calibration matrix
            meas_fitter = CompleteMeasFitter(cal_results, state_labels)
            # Create a measurement filter from the calibration matrix
            self.readout_correction_filter = meas_fitter.filter

        mitigated_counts = self.readout_correction_filter.apply(counts)
        return mitigated_counts<|MERGE_RESOLUTION|>--- conflicted
+++ resolved
@@ -75,16 +75,13 @@
         self.readout_correction = readout_correction
         self.readout_correction_filter = None
         self.optimization_level = optimization_level
-<<<<<<< HEAD
         basis_gates = kwargs.get("basis_gates", None)
         if basis_gates is None:
             self.basis_gates = ["id", "rz", "sx", "x", "cx"]
         else:
             self.basis_gates = basis_gates
-=======
         self.retry_delay_seconds = retry_delay_seconds
         self.retry_timeout_seconds = retry_timeout_seconds
->>>>>>> 6729a539
 
     def run_circuit_and_measure(
         self, circuit: Circuit, n_samples: Optional[int] = None, **kwargs
@@ -283,18 +280,7 @@
         )
 
         jobs = [
-<<<<<<< HEAD
-            execute(
-                batch,
-                self.device,
-                shots=n_samples,
-                optimization_level=self.optimization_level,
-                #basis_gates = ["id", "rz", "sx", "x", "cx"],
-                #backend_properties = self.device.properties(),
-            )
-=======
             self.execute_with_retries(batch, n_samples)
->>>>>>> 6729a539
             for n_samples, batch in zip(n_samples_for_batches, batches)
         ]
 
