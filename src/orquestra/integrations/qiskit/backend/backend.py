--- conflicted
+++ resolved
@@ -46,11 +46,7 @@
         Returns:
             qeqiskit.backend.QiskitBackend
         """
-<<<<<<< HEAD
         super().__init__(n_samples=n_samples)
-=======
-        super().__init__(n_samples)
->>>>>>> 16872e2e
         self.device_name = device_name
         self.batch_size = batch_size
 
